--- conflicted
+++ resolved
@@ -1,403 +1,386 @@
-import java.io.File;
-import java.io.FileNotFoundException;
-import java.io.FileWriter;
-import java.util.ArrayList;
-import java.util.Collections;
-import java.util.Random;
-import java.util.Scanner;
-
-/**
- * KMeansClusterer.java - a JUnit-testable interface for the Model AI
- * Assignments k-Means Clustering exercises.
- * 
- * @author Todd W. Neller
- */
-public class KMeansClusterer {
-	private int dim; // the number of dimensions in the data
-	private int k, kMin, kMax; // the allowable range of the of clusters
-	private int iter; // the number of k-Means Clustering iterations per k
-	private double[][] data; // the data vectors for clustering
-	private double[][] centroids; // the cluster centroids
-	private int[] clusters; // assigned clusters for each data point
-	private Random random = new Random();
-
-	/**
-	 * Read the specified data input format from the given file and return a
-	 * double[][] with each row being a data point and each column being a dimension
-	 * of the data.
-	 * 
-	 * @param filename the data input source file
-	 * @return a double[][] with each row being a data point and each column being a
-	 *         dimension of the data
-	 */
-	public double[][] readData(String filename) {
-		int numPoints = 0;
-
-		try {
-			Scanner in = new Scanner(new File(filename));
-			try {
-				dim = Integer.parseInt(in.nextLine().split(" ")[1]);
-				numPoints = Integer.parseInt(in.nextLine().split(" ")[1]);
-			} catch (Exception e) {
-				System.err.println("Invalid data file format. Exiting.");
-				e.printStackTrace();
-				System.exit(1);
-			}
-			double[][] data = new double[numPoints][dim];
-			for (int i = 0; i < numPoints; i++) {
-				String line = in.nextLine();
-				Scanner lineIn = new Scanner(line);
-				for (int j = 0; j < dim; j++)
-					data[i][j] = lineIn.nextDouble();
-				lineIn.close();
-			}
-			in.close();
-			return data;
-		} catch (FileNotFoundException e) {
-			System.err.println("Could not locate source file. Exiting.");
-			e.printStackTrace();
-			System.exit(1);
-		}
-		return null;
-	}
-
-	/**
-	 * Set the given data as the clustering data as a double[][] with each row being
-	 * a data point and each column being a dimension of the data.
-	 * 
-	 * @param data the given clustering data
-	 */
-	public void setData(double[][] data) {
-		this.data = data;
-		this.dim = data[0].length;
-	}
-
-	/**
-	 * Return the clustering data as a double[][] with each row being a data point
-	 * and each column being a dimension of the data.
-	 * 
-	 * @return the clustering data
-	 */
-	public double[][] getData() {
-		return data;
-	}
-
-	/**
-	 * Return the number of dimensions of the clustering data.
-	 * 
-	 * @return the number of dimensions of the clustering data
-	 */
-	public int getDim() {
-		return dim;
-	}
-
-	/**
-	 * Set the minimum and maximum allowable number of clusters k. If a single given
-	 * k is to be used, then kMin == kMax. If kMin &lt; kMax, then all k from kMin
-	 * to kMax inclusive will be
-	 * compared using the gap statistic. The minimum WCSS run of the k with the
-	 * maximum gap will be the result.
-	 * 
-	 * @param kMin minimum number of clusters
-	 * @param kMax maximum number of clusters
-	 */
-	public void setKRange(int kMin, int kMax) {
-		this.kMin = kMin;
-		this.kMax = kMax;
-		this.k = kMin;
-	}
-
-	/**
-	 * Return the number of clusters k. After calling kMeansCluster() with a range
-	 * from kMin to kMax, this value will be the k yielding the maximum gap
-	 * statistic.
-	 * 
-	 * @return the number of clusters k.
-	 */
-	public int getK() {
-		return k;
-	}
-
-	/**
-	 * Set the number of iterations to perform k-Means Clustering and choose the
-	 * minimum WCSS result.
-	 * 
-	 * @param iter the number of iterations to perform k-Means Clustering
-	 */
-	public void setIter(int iter) {
-		this.iter = iter;
-	}
-
-	/**
-	 * Return the array of centroids indexed by cluster number and centroid
-	 * dimension.
-	 * 
-	 * @return the array of centroids indexed by cluster number and centroid
-	 *         dimension.
-	 */
-	public double[][] getCentroids() {
-		return centroids;
-	}
-
-	/**
-	 * Return a parallel array of cluster assignments such that data[i] belongs to
-	 * the cluster clusters[i] with centroid centroids[clusters[i]].
-	 * 
-	 * @return a parallel array of cluster assignments
-	 */
-	public int[] getClusters() {
-		return clusters;
-	}
-
-	/**
-	 * Return the Euclidean distance between the two given point vectors.
-	 * 
-	 * @param p1 point vector 1
-	 * @param p2 point vector 2
-	 * @return the Euclidean distance between the two given point vectors
-	 */
-	private double getDistance(double[] p1, double[] p2) {
-		double sumOfSquareDiffs = 0;
-		for (int i = 0; i < p1.length; i++) {
-			double diff = p1[i] - p2[i];
-			sumOfSquareDiffs += diff * diff;
-		}
-		return Math.sqrt(sumOfSquareDiffs);
-	}
-
-	/**
-	 * Return the minimum Within-Clusters Sum-of-Squares measure for the chosen k
-	 * number of clusters.
-	 * 
-	 * @return the minimum Within-Clusters Sum-of-Squares measure
-	 */
-<<<<<<< HEAD
-	// public double getWCSS() {
-	// TODO - implement
-
-	// for k clusters, use getDistance to find the minimum sum-of-squares
-	// aka we need to find the measure for .how close the data points are to each
-	// centroid (use getDistance). so we must add those points and then add each
-	// cluster's sum
-	// }
-=======
-	public double getWCSS() {
-		// TODO - implement
-		//for k clusters, use getDistance to find the minimum sum-of-squares
-		//aka we need to find the measure for .how close the data points are to each centroid (use getDistance). so we must add those points and then add each cluster's sum
-			if (data == null || centroids == null || clusters == null) {
-				throw new IllegalStateException("Data, centroids, or cluster assignments are not initialized.");
-			}
-		
-			double wcss = 0.0;
-		
-			// Iterate over each data point
-			for (int i = 0; i < data.length; i++) {
-				int clusterIndex = clusters[i]; // Get assigned cluster index
-				double[] centroid = centroids[clusterIndex]; // Get corresponding centroid
-				wcss += Math.pow(getDistance(data[i], centroid), 2); // Sum squared distances
-			}
-			return wcss;
-		}
-
->>>>>>> 87b2f9fb
-
-	/**
-	 * Assign each data point to the nearest centroid and return whether or not any
-	 * cluster assignments changed.
-	 * 
-	 * @return whether or not any cluster assignments changed
-	 */
-	public boolean assignNewClusters() {
-
-		boolean changed = false;
-		int[] newClusters = new int[data.length];
-
-		for (int i = 0; i < data.length; i++) {
-
-			double minDistance = Double.MAX_VALUE;
-			int closestCentroid = -1;
-
-			// Find the closest centroid for the current data point
-			for (int j = 0; j < centroids.length; j++) {
-
-				double distance = getDistance(data[i], centroids[j]);
-
-				if (distance < minDistance) {
-					minDistance = distance;
-					closestCentroid = j;
-				}
-
-				// Assign the closest centroid to the data point
-				newClusters[i] = closestCentroid;
-
-				// Check if the cluster assignment has changed
-				if (clusters == null || clusters[i] != closestCentroid) {
-
-					changed = true;
-
-				}
-
-			}
-
-		}
-
-		// Update the clusters array
-		clusters = newClusters;
-
-		return changed;
-
-		// for each data point, use getDistance to find closest centroid for each
-		// euclid, compare the closest centroid('s k)
-		// if at least one change, true
-	}
-
-	/**
-	 * Compute new centroids at the mean point of each cluster of points.
-	 */
-	public void computeNewCentroids() {
-		double clusterSums[][] = new double[this.centroids.length][this.centroids[0].length]; //sum of each datapoint's coordinate for all dimensions
-		int numPoints[] = new int[this.centroids.length]; //amount of datapoints in a cluster
-
-		//for each data point, add it to the cluster's sum and increase the amount of datapoints in that cluster
-		for(int dataPoint = 0; dataPoint < this.clusters.length; dataPoint ++){
-			numPoints[clusters[dataPoint]] ++; //increase total datapoints in that cluster
-			for(int coords = 0; coords < dim; coords++){
-				clusterSums[clusters[dataPoint]][coords] += data[dataPoint][coords]; //add coords to sums of each dimension in a cluster
-			}
-		}
-
-<<<<<<< HEAD
-		// for each data point in a cluster, add together and counter++ until all data
-		// points (or all data points in a cluster) reached, then divide each sum by
-		// counter
-=======
-		//find the new centroids by finding the average (dividing the sum of points in that coordinate by the amount of datapoints in that cluster)
-		for( int cluster = 0; cluster < clusterSums.length; cluster ++){
-			for(int dimension = 0; dimension < dim; dimension ++){
-				centroids[cluster][dimension] = clusterSums[cluster][dimension] / numPoints[cluster]; //divide each cluster's coordinate sums by the amount of data points in each cluster
-			}
-		}
->>>>>>> 87b2f9fb
-	}
-
-	/**
-	 * Perform k-means clustering with Forgy initialization and return the 0-based
-	 * cluster assignments for corresponding data points.
-	 * If iter &gt; 1, choose the clustering that minimizes the WCSS measure.
-	 * If kMin &lt; kMax, select the k maximizing the gap statistic using 100
-	 * uniform samples uniformly across given data ranges.
-	 */
-	public void kMeansCluster() {
-		// TODO - implement
-
-		// randomly select k centroids in data set
-
-	}
-
-	/**
-	 * Export cluster data in the given data output format to the file provided.
-	 * 
-	 * @param filename the destination file
-	 */
-	public void writeClusterData(String filename) {
-		try {
-			FileWriter out = new FileWriter(filename);
-
-			out.write(String.format("%% %d dimensions\n", dim));
-			out.write(String.format("%% %d points\n", data.length));
-			out.write(String.format("%% %d clusters/centroids\n", k));
-			// out.write(String.format("%% %f within-cluster sum of squares\n", getWCSS()));
-			for (int i = 0; i < k; i++) {
-				out.write(i + " ");
-				for (int j = 0; j < dim; j++)
-					out.write(centroids[i][j] + (j < dim - 1 ? " " : "\n"));
-			}
-			for (int i = 0; i < data.length; i++) {
-				out.write(clusters[i] + " ");
-				for (int j = 0; j < dim; j++)
-					out.write(data[i][j] + (j < dim - 1 ? " " : "\n"));
-			}
-			out.flush();
-			out.close();
-		} catch (Exception e) {
-			System.err.println("Error writing to file");
-			e.printStackTrace();
-			System.exit(1);
-		}
-	}
-
-	/**
-	 * Read UNIX-style command line parameters to as to specify the type of k-Means
-	 * Clustering algorithm applied to the formatted data specified.
-	 * "-k int" specifies both the minimum and maximum number of clusters. "-kmin
-	 * int" specifies the minimum number of clusters. "-kmax int" specifies the
-	 * maximum number of clusters.
-	 * "-iter int" specifies the number of times k-Means Clustering is performed in
-	 * iteration to find a lower local minimum.
-	 * "-in filename" specifies the source file for input data. "-out filename"
-	 * specifies the destination file for cluster data.
-	 * 
-	 * @param args command-line parameters specifying the type of k-Means Clustering
-	 */
-	public static void main(String[] args) {
-		int kMin = 2, kMax = 2, iter = 1;
-		ArrayList<String> attributes = new ArrayList<String>();
-		ArrayList<Integer> values = new ArrayList<Integer>();
-		int i = 0;
-		String infile = null;
-		String outfile = null;
-		while (i < args.length) {
-			if (args[i].equals("-k") || args[i].equals("-kmin") || args[i].equals("-kmax") || args[i].equals("-iter")) {
-				attributes.add(args[i++].substring(1));
-				if (i == args.length) {
-					System.err.println("No integer value for" + attributes.get(attributes.size() - 1) + ".");
-					System.exit(1);
-				}
-				try {
-					values.add(Integer.parseInt(args[i]));
-					i++;
-				} catch (Exception e) {
-					System.err.printf("Error parsing \"%s\" as an integer.", args[i]);
-					System.exit(2);
-				}
-			} else if (args[i].equals("-in")) {
-				i++;
-				if (i == args.length) {
-					System.err.println("No string value provided for input source");
-					System.exit(1);
-				}
-				infile = args[i];
-				i++;
-			} else if (args[i].equals("-out")) {
-				i++;
-				if (i == args.length) {
-					System.err.println("No string value provided for output source");
-					System.exit(1);
-				}
-				outfile = args[i];
-				i++;
-			}
-		}
-
-		for (i = 0; i < attributes.size(); i++) {
-			String attribute = attributes.get(i);
-			if (attribute.equals("k"))
-				kMin = kMax = values.get(i);
-			else if (attribute.equals("kmin"))
-				kMin = values.get(i);
-			else if (attribute.equals("kmax"))
-				kMax = values.get(i);
-			else if (attribute.equals("iter"))
-				iter = values.get(i);
-		}
-
-		KMeansClusterer km = new KMeansClusterer();
-		km.setKRange(kMin, kMax);
-		km.setIter(iter);
-		km.setData(km.readData(infile));
-		km.kMeansCluster();
-		km.writeClusterData(outfile);
-	}
-
-}
+import java.io.File;
+import java.io.FileNotFoundException;
+import java.io.FileWriter;
+import java.util.ArrayList;
+import java.util.Collections;
+import java.util.Random;
+import java.util.Scanner;
+
+/**
+ * KMeansClusterer.java - a JUnit-testable interface for the Model AI
+ * Assignments k-Means Clustering exercises.
+ * 
+ * @author Todd W. Neller
+ */
+public class KMeansClusterer {
+	private int dim; // the number of dimensions in the data
+	private int k, kMin, kMax; // the allowable range of the of clusters
+	private int iter; // the number of k-Means Clustering iterations per k
+	private double[][] data; // the data vectors for clustering
+	private double[][] centroids; // the cluster centroids
+	private int[] clusters; // assigned clusters for each data point
+	private Random random = new Random();
+
+	/**
+	 * Read the specified data input format from the given file and return a
+	 * double[][] with each row being a data point and each column being a dimension
+	 * of the data.
+	 * 
+	 * @param filename the data input source file
+	 * @return a double[][] with each row being a data point and each column being a
+	 *         dimension of the data
+	 */
+	public double[][] readData(String filename) {
+		int numPoints = 0;
+
+		try {
+			Scanner in = new Scanner(new File(filename));
+			try {
+				dim = Integer.parseInt(in.nextLine().split(" ")[1]);
+				numPoints = Integer.parseInt(in.nextLine().split(" ")[1]);
+			} catch (Exception e) {
+				System.err.println("Invalid data file format. Exiting.");
+				e.printStackTrace();
+				System.exit(1);
+			}
+			double[][] data = new double[numPoints][dim];
+			for (int i = 0; i < numPoints; i++) {
+				String line = in.nextLine();
+				Scanner lineIn = new Scanner(line);
+				for (int j = 0; j < dim; j++)
+					data[i][j] = lineIn.nextDouble();
+				lineIn.close();
+			}
+			in.close();
+			return data;
+		} catch (FileNotFoundException e) {
+			System.err.println("Could not locate source file. Exiting.");
+			e.printStackTrace();
+			System.exit(1);
+		}
+		return null;
+	}
+
+	/**
+	 * Set the given data as the clustering data as a double[][] with each row being
+	 * a data point and each column being a dimension of the data.
+	 * 
+	 * @param data the given clustering data
+	 */
+	public void setData(double[][] data) {
+		this.data = data;
+		this.dim = data[0].length;
+	}
+
+	/**
+	 * Return the clustering data as a double[][] with each row being a data point
+	 * and each column being a dimension of the data.
+	 * 
+	 * @return the clustering data
+	 */
+	public double[][] getData() {
+		return data;
+	}
+
+	/**
+	 * Return the number of dimensions of the clustering data.
+	 * 
+	 * @return the number of dimensions of the clustering data
+	 */
+	public int getDim() {
+		return dim;
+	}
+
+	/**
+	 * Set the minimum and maximum allowable number of clusters k. If a single given
+	 * k is to be used, then kMin == kMax. If kMin &lt; kMax, then all k from kMin
+	 * to kMax inclusive will be
+	 * compared using the gap statistic. The minimum WCSS run of the k with the
+	 * maximum gap will be the result.
+	 * 
+	 * @param kMin minimum number of clusters
+	 * @param kMax maximum number of clusters
+	 */
+	public void setKRange(int kMin, int kMax) {
+		this.kMin = kMin;
+		this.kMax = kMax;
+		this.k = kMin;
+	}
+
+	/**
+	 * Return the number of clusters k. After calling kMeansCluster() with a range
+	 * from kMin to kMax, this value will be the k yielding the maximum gap
+	 * statistic.
+	 * 
+	 * @return the number of clusters k.
+	 */
+	public int getK() {
+		return k;
+	}
+
+	/**
+	 * Set the number of iterations to perform k-Means Clustering and choose the
+	 * minimum WCSS result.
+	 * 
+	 * @param iter the number of iterations to perform k-Means Clustering
+	 */
+	public void setIter(int iter) {
+		this.iter = iter;
+	}
+
+	/**
+	 * Return the array of centroids indexed by cluster number and centroid
+	 * dimension.
+	 * 
+	 * @return the array of centroids indexed by cluster number and centroid
+	 *         dimension.
+	 */
+	public double[][] getCentroids() {
+		return centroids;
+	}
+
+	/**
+	 * Return a parallel array of cluster assignments such that data[i] belongs to
+	 * the cluster clusters[i] with centroid centroids[clusters[i]].
+	 * 
+	 * @return a parallel array of cluster assignments
+	 */
+	public int[] getClusters() {
+		return clusters;
+	}
+
+	/**
+	 * Return the Euclidean distance between the two given point vectors.
+	 * 
+	 * @param p1 point vector 1
+	 * @param p2 point vector 2
+	 * @return the Euclidean distance between the two given point vectors
+	 */
+	private double getDistance(double[] p1, double[] p2) {
+		double sumOfSquareDiffs = 0;
+		for (int i = 0; i < p1.length; i++) {
+			double diff = p1[i] - p2[i];
+			sumOfSquareDiffs += diff * diff;
+		}
+		return Math.sqrt(sumOfSquareDiffs);
+	}
+
+	/**
+	 * Return the minimum Within-Clusters Sum-of-Squares measure for the chosen k
+	 * number of clusters.
+	 * 
+	 * @return the minimum Within-Clusters Sum-of-Squares measure
+	 */
+	public double getWCSS() {
+		// TODO - implement
+		//for k clusters, use getDistance to find the minimum sum-of-squares
+		//aka we need to find the measure for .how close the data points are to each centroid (use getDistance). so we must add those points and then add each cluster's sum
+			if (data == null || centroids == null || clusters == null) {
+				throw new IllegalStateException("Data, centroids, or cluster assignments are not initialized.");
+			}
+		
+			double wcss = 0.0;
+		
+			// Iterate over each data point
+			for (int i = 0; i < data.length; i++) {
+				int clusterIndex = clusters[i]; // Get assigned cluster index
+				double[] centroid = centroids[clusterIndex]; // Get corresponding centroid
+				wcss += Math.pow(getDistance(data[i], centroid), 2); // Sum squared distances
+			}
+			return wcss;
+		}
+
+
+	/**
+	 * Assign each data point to the nearest centroid and return whether or not any
+	 * cluster assignments changed.
+	 * 
+	 * @return whether or not any cluster assignments changed
+	 */
+	public boolean assignNewClusters() {
+
+		boolean changed = false;
+		int[] newClusters = new int[data.length];
+
+		for (int i = 0; i < data.length; i++) {
+
+			double minDistance = Double.MAX_VALUE;
+			int closestCentroid = -1;
+
+			// Find the closest centroid for the current data point
+			for (int j = 0; j < centroids.length; j++) {
+
+				double distance = getDistance(data[i], centroids[j]);
+
+				if (distance < minDistance) {
+					minDistance = distance;
+					closestCentroid = j;
+				}
+
+				// Assign the closest centroid to the data point
+				newClusters[i] = closestCentroid;
+
+				// Check if the cluster assignment has changed
+				if (clusters == null || clusters[i] != closestCentroid) {
+
+					changed = true;
+
+				}
+
+			}
+
+		}
+
+		// Update the clusters array
+		clusters = newClusters;
+
+		return changed;
+
+		// for each data point, use getDistance to find closest centroid for each
+		// euclid, compare the closest centroid('s k)
+		// if at least one change, true
+	}
+
+	/**
+	 * Compute new centroids at the mean point of each cluster of points.
+	 */
+	public void computeNewCentroids() {
+		double clusterSums[][] = new double[this.centroids.length][this.centroids[0].length]; //sum of each datapoint's coordinate for all dimensions
+		int numPoints[] = new int[this.centroids.length]; //amount of datapoints in a cluster
+
+		//for each data point, add it to the cluster's sum and increase the amount of datapoints in that cluster
+		for(int dataPoint = 0; dataPoint < this.clusters.length; dataPoint ++){
+			numPoints[clusters[dataPoint]] ++; //increase total datapoints in that cluster
+			for(int coords = 0; coords < dim; coords++){
+				clusterSums[clusters[dataPoint]][coords] += data[dataPoint][coords]; //add coords to sums of each dimension in a cluster
+			}
+		}
+
+		//find the new centroids by finding the average (dividing the sum of points in that coordinate by the amount of datapoints in that cluster)
+		for( int cluster = 0; cluster < clusterSums.length; cluster ++){
+			for(int dimension = 0; dimension < dim; dimension ++){
+				centroids[cluster][dimension] = clusterSums[cluster][dimension] / numPoints[cluster]; //divide each cluster's coordinate sums by the amount of data points in each cluster
+			}
+		}
+	}
+
+	/**
+	 * Perform k-means clustering with Forgy initialization and return the 0-based
+	 * cluster assignments for corresponding data points.
+	 * If iter &gt; 1, choose the clustering that minimizes the WCSS measure.
+	 * If kMin &lt; kMax, select the k maximizing the gap statistic using 100
+	 * uniform samples uniformly across given data ranges.
+	 */
+	public void kMeansCluster() {
+		// TODO - implement
+
+		// randomly select k centroids in data set
+
+	}
+
+	/**
+	 * Export cluster data in the given data output format to the file provided.
+	 * 
+	 * @param filename the destination file
+	 */
+	public void writeClusterData(String filename) {
+		try {
+			FileWriter out = new FileWriter(filename);
+
+			out.write(String.format("%% %d dimensions\n", dim));
+			out.write(String.format("%% %d points\n", data.length));
+			out.write(String.format("%% %d clusters/centroids\n", k));
+			// out.write(String.format("%% %f within-cluster sum of squares\n", getWCSS()));
+			for (int i = 0; i < k; i++) {
+				out.write(i + " ");
+				for (int j = 0; j < dim; j++)
+					out.write(centroids[i][j] + (j < dim - 1 ? " " : "\n"));
+			}
+			for (int i = 0; i < data.length; i++) {
+				out.write(clusters[i] + " ");
+				for (int j = 0; j < dim; j++)
+					out.write(data[i][j] + (j < dim - 1 ? " " : "\n"));
+			}
+			out.flush();
+			out.close();
+		} catch (Exception e) {
+			System.err.println("Error writing to file");
+			e.printStackTrace();
+			System.exit(1);
+		}
+	}
+
+	/**
+	 * Read UNIX-style command line parameters to as to specify the type of k-Means
+	 * Clustering algorithm applied to the formatted data specified.
+	 * "-k int" specifies both the minimum and maximum number of clusters. "-kmin
+	 * int" specifies the minimum number of clusters. "-kmax int" specifies the
+	 * maximum number of clusters.
+	 * "-iter int" specifies the number of times k-Means Clustering is performed in
+	 * iteration to find a lower local minimum.
+	 * "-in filename" specifies the source file for input data. "-out filename"
+	 * specifies the destination file for cluster data.
+	 * 
+	 * @param args command-line parameters specifying the type of k-Means Clustering
+	 */
+	public static void main(String[] args) {
+		int kMin = 2, kMax = 2, iter = 1;
+		ArrayList<String> attributes = new ArrayList<String>();
+		ArrayList<Integer> values = new ArrayList<Integer>();
+		int i = 0;
+		String infile = null;
+		String outfile = null;
+		while (i < args.length) {
+			if (args[i].equals("-k") || args[i].equals("-kmin") || args[i].equals("-kmax") || args[i].equals("-iter")) {
+				attributes.add(args[i++].substring(1));
+				if (i == args.length) {
+					System.err.println("No integer value for" + attributes.get(attributes.size() - 1) + ".");
+					System.exit(1);
+				}
+				try {
+					values.add(Integer.parseInt(args[i]));
+					i++;
+				} catch (Exception e) {
+					System.err.printf("Error parsing \"%s\" as an integer.", args[i]);
+					System.exit(2);
+				}
+			} else if (args[i].equals("-in")) {
+				i++;
+				if (i == args.length) {
+					System.err.println("No string value provided for input source");
+					System.exit(1);
+				}
+				infile = args[i];
+				i++;
+			} else if (args[i].equals("-out")) {
+				i++;
+				if (i == args.length) {
+					System.err.println("No string value provided for output source");
+					System.exit(1);
+				}
+				outfile = args[i];
+				i++;
+			}
+		}
+
+		for (i = 0; i < attributes.size(); i++) {
+			String attribute = attributes.get(i);
+			if (attribute.equals("k"))
+				kMin = kMax = values.get(i);
+			else if (attribute.equals("kmin"))
+				kMin = values.get(i);
+			else if (attribute.equals("kmax"))
+				kMax = values.get(i);
+			else if (attribute.equals("iter"))
+				iter = values.get(i);
+		}
+
+		KMeansClusterer km = new KMeansClusterer();
+		km.setKRange(kMin, kMax);
+		km.setIter(iter);
+		km.setData(km.readData(infile));
+		km.kMeansCluster();
+		km.writeClusterData(outfile);
+	}
+
+}